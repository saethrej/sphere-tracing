--- conflicted
+++ resolved
@@ -142,100 +142,6 @@
  */
 void sphere::Renderer::getMinDistances(ftype &minDist, ftype &min2Dist, Shape *&closestShape, Vector const &ray)
 {
-<<<<<<< HEAD
-    
-    //ftype d;
-    
-    //SphereWrapper *s = scene->wSphere;
-    //Distances d = Sphere::vecDistFunc(s, ray, 0);
-    //ftype planeDist = scene->wPlane->planes[0]->distanceFunction(ray);
-    //minDist = std::numeric_limits<double>::max();
-    //min2Dist = std::numeric_limits<double>::max();
-    //std::cout << "here"  << std::endl;
-    
-
-    //std::cout << d.d0 << ", " << d.d1 << ", " << d.d2 << ", " << d.d3<< std::endl;
-    /*
-    std::priority_queue<ftype> queue;
-    queue.push(d.d0);
-    queue.push(d.d1);
-    queue.push(d.d2);
-    queue.push(d.d3);
-    queue.push(planeDist);
-    queue.pop();
-    queue.pop();
-    queue.pop();
-    min2Dist = queue.top();
-    queue.pop();
-    minDist = queue.top();
-    
-
-    */
-    //std::cout << __LINE__ << std::endl;
-
-    std::vector<ftype> dists;//(scene->numShapes);
-    dists.reserve(scene->numShapes);
-    for (uint8_t i = 0; i < scene->wBox->numElems; i+=4) {
-        Distances d = Box::vectDistFunc(scene->wBox, ray, i);
-        dists.push_back(d.d0);
-        dists.push_back(d.d1);
-        dists.push_back(d.d2);
-        dists.push_back(d.d3);
-    }
-
-    //std::cout << __LINE__ << std::endl;
-
-
-    dists.push_back(scene->wPlane->planes[0]->distanceFunction(ray));
-    dists.push_back(scene->wPlane->planes[1]->distanceFunction(ray));
-    ftype dist;
-    uint8_t i;
-    for (i = 0; i < dists.size()-2; i++){
-        dist = dists[i];
-        if (dist < minDist){
-            min2Dist = minDist;
-            minDist = dist;
-            closestShape = scene->wBox->boxes[i];
-        }
-        else if (dist< min2Dist){
-            min2Dist = dist;
-        }
-    }
-
-    //std::cout << __LINE__ << std::endl;
-
-
-    uint8_t idx = 0; 
-    for (;i < dists.size(); i++) {
-        dist = dists[i];
-        if (dist < minDist){
-            min2Dist = minDist;
-            minDist = dist;
-            closestShape = scene->wPlane->planes[idx];
-        }
-        else if (dist< min2Dist){
-            min2Dist = dist;
-        }
-        idx++;
-    }
-
-    //std::cout << __LINE__ << std::endl
-    /*
-
-    ftype d_nv;
-    ftype minDist_nv = std::numeric_limits<double>::max();
-    ftype min2Dist_nv = std::numeric_limits<double>::max();
-
-    for (Shape *shape : this->scene->shapes) {
-        d_nv= shape->distanceFunction(ray);
-        if (d_nv < minDist_nv){
-            min2Dist_nv = minDist_nv;
-            minDist_nv = d_nv;
-            closestShape = shape;
-        }
-        else if (d_nv < min2Dist_nv){
-            min2Dist_nv = d_nv;
-=======
     // compute distances to all shape types individually
     ftype *destPtr = this->distances;
 
@@ -261,7 +167,7 @@
     }
     SphereWrapper *sphe = scene->wSphere;
     for (itype i = 0; i < sphe->numIters; ++i) {
-        // Sphere::vectDistFunc(sphe, ray, i * 4, destPtr);
+        Sphere::vectDistFunc(sphe, ray, i * 4, destPtr);
         destPtr += 4;
     }
     TorusWrapper *torus = scene->wTorus;
@@ -281,39 +187,8 @@
 
         } else if (distances[i] < min2Dist) {
             min2Dist = distances[i];
->>>>>>> 3249191a
-        }
-    }
-    */
-    /*
-    if (std::abs(min2Dist - min2Dist_nv) > 0.00001 || std::abs(minDist - minDist_nv) > 0.00001) {
-    std::cout << "=============Vectorized===============" << std::endl;
-    //std::cout << d.d0 << ", " << d.d1 << ", " << d.d2 << ", " << d.d3<< ", " <<  planeDist << std::endl;
-    std::cout << minDist << " " << min2Dist<< std::endl;
-
-<<<<<<< HEAD
-    std::cout << "=========Non Vectorized==============" << std::endl;
-    std::cout << minDist_nv << " " << min2Dist_nv<< std::endl;
-    }
-    */
-    /*
-        Use code below for squared distance functios
-    */
-    //ftype d;
-    //for (Shape *shape : this->scene->shapes) {
-    //    d = shape->distanceFunctionSquared(ray);
-    //    if (d < minDist){
-    //        min2Dist = minDist;
-    //        minDist = d;
-    //        closestShape = shape;
-    //    }
-    //    else if (d < min2Dist){
-    //        min2Dist = d;
-    //    }
-    //}
-    //minDist = sqrt(minDist);
-    //min2Dist = sqrt(min2Dist);
-=======
+        }
+    }
     // determine the closest shape
     if (minIdx >= threshTorus && torus->numElems > 0) {
         closestShape = torus->tori[minIdx - threshTorus];
@@ -328,7 +203,6 @@
     } else {
         closestShape = box->boxes[minIdx];
     }
->>>>>>> 3249191a
 }
 
 /**
