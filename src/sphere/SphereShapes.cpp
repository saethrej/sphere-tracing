/**
 * Copyright (c) 2021, André Gaillard, Christopher Raffl, Jens Eirik Saethre,
 * David Spielmann. All rights reserved.
 *
 * Redistribution and use in source and binary forms, with or without modification,
 * are permitted provided that the following conditions are met:
 * 
 * 1. Redistributions of source code must retain the above copyright notice, this
 *    list of conditions and the following disclaimer.
 *
 * 2. Redistributions in binary form must reproduce the above copyright notice,
 *    this list of conditions and the following disclaimer in the documentation
 *    and/or other materials provided with the distribution.

 * 3. Neither the name of the copyright holder nor the names of its contributors
 *    may be used to endorse or promote products derived from this software without
 *    specific prior written permission.
 *
 * THIS SOFTWARE IS PROVIDED BY THE COPYRIGHT HOLDERS AND CONTRIBUTORS "AS IS" AND
 * ANY EXPRESS OR IMPLIED WARRANTIES, INCLUDING, BUT NOT LIMITED TO, THE IMPLIED
 * WARRANTIES OF MERCHANTABILITY AND FITNESS FOR A PARTICULAR PURPOSE ARE
 * DISCLAIMED. IN NO EVENT SHALL THE COPYRIGHT HOLDER OR CONTRIBUTORS BE LIABLE FOR
 * ANY DIRECT, INDIRECT, INCIDENTAL, SPECIAL, EXEMPLARY, OR CONSEQUENTIAL DAMAGES
 * (INCLUDING, BUT NOT LIMITED TO, PROCUREMENT OF SUBSTITUTE GOODS OR SERVICES;
 * LOSS OF USE, DATA, OR PROFITS; OR BUSINESS INTERRUPTION) HOWEVER CAUSED AND ON
 * ANY THEORY OF LIABILITY, WHETHER IN CONTRACT, STRICT LIABILITY, OR TORT
 * (INCLUDING NEGLIGENCE OR OTHERWISE) ARISING IN ANY WAY OUT OF THE USE OF THIS
 * SOFTWARE, EVEN IF ADVISED OF THE POSSIBILITY OF SUCH DAMAGE.
 * 
 * @file SphereShapes.cpp
 * 
 * @brief definition of classes that define the shapes that need to be rendered.
 * This mostly concerns the constructor and the distance functions.
 * 
 * @authors André Gaillard, Christopher Raffl, Jens Eirik Saethre, David Spielmann
 * Contact: {andrega, rafflc, saethrej, spdavid}@ethz.ch
 * 
 * @date 26.04.2021
 */

#include <string>
#include <fstream>
#include <iostream>
#include <algorithm>
#include <math.h>
#include <cmath>

#include "SphereTypes.h"
#include "SphereShapes.h"
#include "CustomVector.h"

using json = nlohmann::json;

/**
 * @brief overloads the stream operator for shape type
 * 
 * @param out the stream that the type should be output in
 * @param type the type of the shape
 * @return reference to the stream where the output was written
 */
std::ostream& sphere::operator<<(std::ostream &out, ShapeType const &type)
{
    if (type == sphere::ShapeType::BOX) {
        out << "Box";
    } else if (type == sphere::ShapeType::CONE) {
        out << "Cone";
    } else if (type == sphere::ShapeType::OCTAHEDRON) {
        out << "Octahedron";
    } else if (type == sphere::ShapeType::PLANE) {
        out << "Plane";
    } else if (type == sphere::ShapeType::SPHERE) {
        out << "Sphere";
    } else if (type == sphere::ShapeType::TORUS) {
        out << "Torus";
    } else {
        out << "Unknown Shape";
    }
    return out;
}

/********************************** Shape ************************************/

/**
 * @brief constructor for a shape, should only be called from within derived
 * classes
 * @param params the parameters for this shape in json format
 * 
 * @throws SphereException if either the file could not be found or if it 
 * contains any syntax error
 */
sphere::Shape::Shape(json const &params) 
{
    // try to read the data from the json object
    try {
        // get non vector data first 
        this->reflection = params.value("reflection", 0.0);
        this->shininess = params.value("shininess", 0.0);

        // obtain data on position and rotation
        json pos = params["position"];
        json rot = params["rotation"];
        this->position = {pos.value("x", 0.0), pos.value("y", 0.0), pos.value("z", 0.0)};
        this->rotation = {rot.value("x", 0.0), rot.value("y", 0.0), rot.value("z", 0.0)};
        if (this->rotation.x != 0 || this->rotation.y != 0 || this->rotation.z != 0) {
            this->isRotated = true;
        } else {
            this->isRotated = false;
        }

        // obtain data on color
        json col = params["color"];
        this->color.r = static_cast<float>(col.value("x", 0.0));
        this->color.g = static_cast<float>(col.value("y", 0.0));
        this->color.b = static_cast<float>(col.value("z", 0.0));
    }
    catch (const json::exception &e) {
        // print information on exception and rethrow as SphereException
        std::cerr << e.what() << std::endl;
        throw SphereException(SphereException::ErrorCode::JsonSyntaxError);
    }

    // we create the inverse rotation matrix
    ftype r = M_PI/180.0;
    ftype phi = rotation.x * r;
    ftype theta = rotation.y * r;
    ftype xi = rotation.z * r;
    inverseRotation[0] = cos(theta) * cos(xi);
    inverseRotation[1] = cos(theta) * sin(xi);
    inverseRotation[2] = -sin(theta); // x axis
    inverseRotation[3] = -cos(phi) * sin(xi) + sin(phi) * sin(theta) * cos(xi);
    inverseRotation[4] = cos(phi) * cos(xi) + sin(phi) * sin(theta) * sin(xi);
    inverseRotation[5] = sin(phi) * cos(theta); // y axis
    inverseRotation[6] = sin(phi) * sin (xi) + cos(phi) * sin(theta) * cos(xi);
    inverseRotation[7] = - sin(phi) * cos(xi) + cos(phi) * sin(theta) * sin(xi);
    inverseRotation[8] = cos(phi) * cos(theta); // z axis
}

/**
 * @brief deletes a shape element (nothing to do)
 */
sphere::Shape::~Shape()
{
    // nothing to do here
}

/**
 * @brief Translates and rotates a point such that shape is at origin and in normal position
 * 
 * @param pos vector to point that should be translatet and rotated
 * @return sphere::Vector translated and rotated vector
 */
sphere::Vector sphere::Shape::translate_rotate(Vector *pos)
{
    Vector translated = *pos - position;
    return translated.rotate(this->inverseRotation);
}

/**
 * @brief returns the shape type from the string representation in the json
 * scene description file
 * @param shapeName string representation of shape type
 * @returns the ShapeType associated with this name. UNKNOWN if the string 
 * that is provided does not match any of the supported types
 */
sphere::ShapeType sphere::Shape::getShapeType(std::string shapeName)
{
    if (shapeName.compare("plane") == 0) {
        return ShapeType::PLANE;
    } else if (shapeName.compare("box") == 0) {
        return ShapeType::BOX;
    } else if (shapeName.compare("cone") == 0) {
        return ShapeType::CONE;
    } else if (shapeName.compare("octahedron") == 0) {
        return ShapeType::OCTAHEDRON;
    } else if (shapeName.compare("sphere") == 0) {
        return ShapeType::SPHERE;
    } else if (shapeName.compare("torus") == 0) {
        return ShapeType::TORUS;
    } else {
        return ShapeType::UNKNOWN;
    }
}

/********************************** Plane ************************************/

/**
 * @brief constructor for a Plane shape
 * @param plane json object containing this plane's information
 */
sphere::Plane::Plane(json const &plane)
 : Shape(plane)
{
    // try to load plane-specific information
    try {
        json params = plane["params"];
        this->displacement = params.value("displacement", 0.0);
        json nor = params["normal"];
        this->normal = Vector(nor.value("x", 0.0), nor.value("y", 0.0), nor.value("z", 0.0)).normalize();
        this->name = "plane";
    }
    catch (const json::exception &e) {
        // print information on exception and rethrow as SphereException
        std::cerr << e.what() << std::endl;
        throw SphereException(SphereException::ErrorCode::JsonSyntaxError);
    }    
}

/**
 * @brief computes distance from a point to this plane
 * @param pointPos the position of the point
 * @returns the distance between the point and this plane
 */
sphere::ftype sphere::Plane::distanceFunction(Vector pointPos)
{
    // rotate only if there is a non-zero rotation
    if (!isRotated){
        // only compute distance with translation
        return std::abs((pointPos - this->position) * this->normal - this->displacement);
    } else {
        // translate, rotate and compute distance
        Vector tr_point = Shape::translate_rotate(&pointPos);
        return std::abs(tr_point * this->normal - this->displacement);
    }
}

/**
 * @brief computes squared distance from a point to this plane
 * @param pointPos the position of the point
 * @returns the distance between the point and this plane
 */
sphere::ftype sphere::Plane::distanceFunctionSquared(Vector pointPos)
{
    // rotate only if there is a non-zero rotation
    if (!isRotated){
        // only compute distance with translation
        ftype ret_val = (pointPos - this->position) * this->normal - this->displacement;
        return ret_val * ret_val;
    } else {
        // translate, rotate and compute distance
        Vector tr_point = Shape::translate_rotate(&pointPos);
        ftype ret_val = tr_point * this->normal - this->displacement;
        return ret_val * ret_val;
    }
}

/*********************************** Box *************************************/

/**
 * @brief constructs a box object
 * @param box the json shape description of the box
 */
sphere::Box::Box(json const &box)
 : Shape(box)
{
    // try to load box-specific information
    try {
        json ext = box["params"]["extents"];
        this->extents = {ext.value("x", 0.0), ext.value("y", 0.0), ext.value("z", 0.0)};
        this->name = "box";
    }
    catch (const json::exception &e) {
        // print information on exception and rethrow as SphereException
        std::cerr << e.what() << std::endl;
        throw SphereException(SphereException::ErrorCode::JsonSyntaxError);
    }
}

/**
 * @brief computes distance from a point to this box
 * @param pointPos position of the point of interest
 * @returns the distance between point and box
 */
sphere::ftype sphere::Box::distanceFunction(Vector pointPos)
{
    // translate and rotate point such that object is at origin and in normal position
    // this is only done if required, i.e. if the object itself is rotated
    Vector tr_point;
    if (!isRotated) {
        tr_point = pointPos - this->position;
    } else {
        tr_point = Shape::translate_rotate(&pointPos);
    }
    // compute the distance in this new space
    Vector q = tr_point.absVal() - extents;
    ftype ret_val = 0;
    if(q.x >= 0.0){
        ret_val += q.x * q.x;
    }
    if(q.y >= 0.0){
        ret_val += q.y * q.y;
    }
    if(q.z >= 0.0){
        ret_val += q.z * q.z;
    }
    return sqrt(ret_val);
}

/**
 * @brief computes squared distance from a point to this box
 * @param pointPos position of the point of interest
 * @returns the distance between point and box
 */
sphere::ftype sphere::Box::distanceFunctionSquared(Vector pointPos)
{
    // translate and rotate point such that object is at origin and in normal position
    // this is only done if required, i.e. if the object itself is rotated
    Vector tr_point;
    if (!isRotated) {
        tr_point = pointPos - this->position;
    } else {
        tr_point = Shape::translate_rotate(&pointPos);
    }
    // compute the distance in this new space
    Vector q = tr_point.absVal() - extents;
    ftype ret_val = 0;
    if(q.x >= 0.0){
        ret_val += q.x * q.x;
    }
    if(q.y >= 0.0){
        ret_val += q.y * q.y;
    }
    if(q.z >= 0.0){
        ret_val += q.z * q.z;
    }
    return ret_val;
}

/********************************** Sphere ************************************/

/**
 * @brief creates a sphere object
 * @param sph the json shape description of the sphere
 */
sphere::Sphere::Sphere(json const &sph)
 : Shape(sph)
{
    // try to load sphere-specific information
    try {
        this->radius = sph["params"].value("radius", 0.0);
        this->name = "sphere";
    }
    catch (const json::exception &e) {
        // print information on exception and rethrow as SphereException
        std::cerr << e.what() << std::endl;
        throw SphereException(SphereException::ErrorCode::JsonSyntaxError);
    }
}

/**
 * @brief computes distance from a point to this sphere
 * @param pointPos position of the point of interest
 * @returns the distance between point and sphere
 */
sphere::ftype sphere::Sphere::distanceFunction(Vector pointPos)
{
    // translate and rotate point such that object is at origin and in normal position
    Vector tr_point = pointPos - position;

    // calculate distance in this coordinate system
    return tr_point.length() - radius;
}

/**
 * @brief computes squared distance from a point to this sphere
 * @param pointPos position of the point of interest
 * @returns the distance between point and sphere
 */
sphere::ftype sphere::Sphere::distanceFunctionSquared(Vector pointPos)
{
    // translate and rotate point such that object is at origin and in normal position
    Vector tr_point = pointPos - position;

    // calculate distance in this coordinate system
    ftype ret_val = tr_point.length() - radius;
    return ret_val * std::fabs(ret_val);
}

/********************************** Torus ************************************/

/**
 * @brief creates a torus object
 * @param torus the json shape description of the torus
 */
sphere::Torus::Torus(json const &torus)
 : Shape(torus)
{
    // try to load torus-specific information
    try {
        this->r1 = torus["params"].value("r1", 0.0);
        this->r2 = torus["params"].value("r2", 0.0);
        this->name = "torus";
    }
    catch (const json::exception &e) {
        // print information on exception and rethrow as SphereException
        std::cerr << e.what() << std::endl;
        throw SphereException(SphereException::ErrorCode::JsonSyntaxError);
    }
}

/**
 * @brief computes distance from a point to this torus
 * @param pointPos position of the point of interest
 * @returns the distance between point and torus
 */
sphere::ftype sphere::Torus::distanceFunction(Vector pointPos)
{
    // translate and rotate point such that object is at origin and in normal position
    // this is only done if required, i.e. if the object itself is rotated
    Vector tr_point;
    if (!isRotated) {
        tr_point =  pointPos - this->position;
    } else {
        tr_point = Shape::translate_rotate(&pointPos);
    }
    // calculate distance in this coordinate system
    Vect2D q = {sqrt(tr_point.x*tr_point.x + tr_point.z*tr_point.z) - this->r1, tr_point.y};
    return sqrt(q.x * q.x + q.y * q.y) - this->r2;
}

/**
 * @brief computes squared distance from a point to this torus
 * @param pointPos position of the point of interest
 * @returns the distance between point and torus
 */
sphere::ftype sphere::Torus::distanceFunctionSquared(Vector pointPos)
{
    // translate and rotate point such that object is at origin and in normal position
    // this is only done if required, i.e. if the object itself is rotated
    Vector tr_point;
    if (!isRotated) {
        tr_point =  pointPos - this->position;
    } else {
        tr_point = Shape::translate_rotate(&pointPos);
    }
    // calculate distance in this coordinate system
    
    Vect2D q = {sqrt(tr_point.x*tr_point.x + tr_point.z*tr_point.z) - this->r1, tr_point.y};
    ftype ret_val = sqrt(q.x * q.x + q.y * q.y) - this->r2;
    return ret_val * std::fabs(ret_val);
}

/******************************* Octahedron **********************************/

/**
 * @brief creates a new octahedron object
 * @param octa the json shape description of the octahedron
 */
sphere::Octahedron::Octahedron(json const &octa)
 : Shape(octa)
{
    // try to load octahedron-specific information
    try {
        this->s = octa["params"].value("s", 0.0);
        this->name = "octahedron";
    }
    catch (const json::exception &e) {
        // print information on exception and rethrow as SphereException
        std::cerr << e.what() << std::endl;
        throw SphereException(SphereException::ErrorCode::JsonSyntaxError);
    }
}

/**
 * @brief computes distance from a point to this octahedron
 * @param pointPos position of the point of interest
 * @returns the distance between point and octahedron
 */
sphere::ftype sphere::Octahedron::distanceFunction(Vector pointPos)
{
    // translate and rotate point such that object is at origin and in normal position
    Vector tr_point;
    if (!isRotated) {
        tr_point = pointPos - this->position;
    } else {
        tr_point = Shape::translate_rotate(&pointPos);
    }
    // calculate distance in this coordinate system
    Vector abs_tr_point = tr_point.absVal();
    ftype m = abs_tr_point.x + abs_tr_point.y + abs_tr_point.z - s;
    Vector r = abs_tr_point * 3.0 - m;
    Vector q;
    if (r.x < 0){
        q = abs_tr_point;
    }
    else if(r.y < 0) {
        q = Vector(abs_tr_point.y, abs_tr_point.z, abs_tr_point.x);
    }
    else if(r.z < 0) {
        q = Vector(abs_tr_point.z, abs_tr_point.x, abs_tr_point.y);
    }
    else {
        return m*0.57735027;
    }
    ftype y_s = q.y - s;
    ftype to_clamp = 0.5*(q.z - y_s);
    ftype k = to_clamp < 0.0 ? 0.0 : (to_clamp > s ? s : to_clamp);
    return Vector(q.x, y_s + k, q.z - k).length();
}

/**
 * @brief computes squared distance from a point to this octahedron
 * @param pointPos position of the point of interest
 * @returns the distance between point and octahedron
 */
sphere::ftype sphere::Octahedron::distanceFunctionSquared(Vector pointPos)
{
    // translate and rotate point such that object is at origin and in normal position
    Vector tr_point;
    if (!isRotated) {
        tr_point = pointPos - this->position;
    } else {
        tr_point = Shape::translate_rotate(&pointPos);
    }
    // calculate distance in this coordinate system
    Vector abs_tr_point = tr_point.absVal();
    ftype m = abs_tr_point.x + abs_tr_point.y + abs_tr_point.z - s;
    Vector r = abs_tr_point * 3.0 - m;
    Vector q;
    if (r.x < 0){
        q = abs_tr_point;
    }
    else if(r.y < 0) {
        q = Vector(abs_tr_point.y, abs_tr_point.z, abs_tr_point.x);
    }
    else if(r.z < 0) {
        q = Vector(abs_tr_point.z, abs_tr_point.x, abs_tr_point.y);
    }
    else {
        return m*m*0.3333333334;
    }
    ftype y_s = q.y - s;
    ftype to_clamp = 0.5*(q.z - y_s);
    ftype k = to_clamp < 0.0 ? 0.0 : (to_clamp > s ? s : to_clamp);
    return q.x * q.x + (y_s + k)*(y_s + k) + (q.z - k)*(q.z - k);
}

/********************************* Cone **************************************/

/**
 * @brief creates a new cone object
 * @param cone the json shape description of the cone
 */
sphere::Cone::Cone(json const &cone)
 : Shape(cone)
{
    try {
        json fm = cone["params"];
        this->form = {fm[0], fm[1], fm[2]};
<<<<<<< HEAD
        this->k1 = {form.y, form.z};
        this->k2 = {form.y - form.x, 2.0*form.z};
        this->k2_dot_inv = 1/(k2*k2);
=======
        this->name = "cone";
>>>>>>> c6e1c836
    }
    catch (const json::exception &e) {
        // print information on exception and rethrow as SphereException
        std::cerr << e.what() << std::endl;
        throw SphereException(SphereException::ErrorCode::JsonSyntaxError);
    }
}

/**
 * @brief returns the signed distance to a cone
 * @param pointPos the position of the point 
 * @return the signed distance
 */
sphere::ftype sphere::Cone::distanceFunction(Vector pointPos)
{
    // extract the relevant values from the form param of the cone
    VectorVal h = this->form.z, r1 = this->form.x, r2 = this->form.y;

    // translate and rotate point such that the object is at the origin
    Vector rotP;
    if (!isRotated){
        rotP = pointPos - this->position;
    } else {
        rotP = Shape::translate_rotate(&pointPos);
    }
    // calculate the distance in this coordinate system
    Vector2 q = Vector2(Vector2(rotP.x, rotP.z).length(), rotP.y);

    Vector2 ca = Vector2(
        q.x - std::min(q.x, q.y < 0 ? r1 : r2),
        std::fabs(q.y) - h
    );
    Vector2 cb = q - this->k1 + this->k2 * std::clamp((this->k2 * (this->k1 - q)) *this->k2_dot_inv, 0.0, 1.0);
    ftype s = cb.x < 0.0 && ca.y < 0.0 ? -1.0 : 1.0;
    return s * std::sqrt(std::min(ca * ca, cb * cb));
}

/**
 * @brief returns the squared signed distance to a cone
 * @param pointPos the position of the point 
 * @return the signed distance
 */
sphere::ftype sphere::Cone::distanceFunctionSquared(Vector pointPos)
{
    // extract the relevant values from the form param of the cone
    VectorVal h = this->form.z, r1 = this->form.x, r2 = this->form.y;

    // translate and rotate point such that the object is at the origin
    Vector rotP;
    if (!isRotated){
        rotP = pointPos - this->position;
    } else {
        rotP = Shape::translate_rotate(&pointPos);
    }
    // calculate the distance in this coordinate system
    Vector2 q = Vector2(Vector2(rotP.x, rotP.z).length(), rotP.y);

    Vector2 ca = Vector2(
        q.x - std::min(q.x, q.y < 0 ? r1 : r2),
        std::fabs(q.y) - h
    );
    Vector2 cb = q - this->k1 + this->k2 * std::clamp((this->k2 * (this->k1 - q)) *this->k2_dot_inv, 0.0, 1.0);
    ftype s = cb.x < 0.0 && ca.y < 0.0 ? -1.0 : 1.0;
    return s * std::min(ca * ca, cb * cb);
}<|MERGE_RESOLUTION|>--- conflicted
+++ resolved
@@ -546,13 +546,10 @@
     try {
         json fm = cone["params"];
         this->form = {fm[0], fm[1], fm[2]};
-<<<<<<< HEAD
         this->k1 = {form.y, form.z};
         this->k2 = {form.y - form.x, 2.0*form.z};
         this->k2_dot_inv = 1/(k2*k2);
-=======
         this->name = "cone";
->>>>>>> c6e1c836
     }
     catch (const json::exception &e) {
         // print information on exception and rethrow as SphereException
